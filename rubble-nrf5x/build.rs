use std::env;

fn main() {
<<<<<<< HEAD
    let features = &["51", "52810", "52811", "52832", "52840"];
=======
    let features = &["51", "52810", "52832", "52833", "52840"];
>>>>>>> 6d2833a5
    let count = features
        .iter()
        .filter(|name| env::var_os(format!("CARGO_FEATURE_{}", name)).is_some())
        .count();

    match count {
        0 => panic!("no device feature enabled; please enable one of the following features, matching your target device: {:?}", features),
        1 => {},
        _ => panic!("{} device features enabled; please only enable one", count),
    }
}<|MERGE_RESOLUTION|>--- conflicted
+++ resolved
@@ -1,11 +1,7 @@
 use std::env;
 
 fn main() {
-<<<<<<< HEAD
-    let features = &["51", "52810", "52811", "52832", "52840"];
-=======
-    let features = &["51", "52810", "52832", "52833", "52840"];
->>>>>>> 6d2833a5
+    let features = &["51", "52810", "52811", "52832", "52833", "52840"];
     let count = features
         .iter()
         .filter(|name| env::var_os(format!("CARGO_FEATURE_{}", name)).is_some())
